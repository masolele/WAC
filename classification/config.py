<<<<<<< HEAD
TEMPORAL_EXTENT = ['2020-01-01', '2021-01-01'] 

#coffee
CRS = "EPSG:32629" 
RESOLUTION = 10  # important; the resolution is implicitely tied to the CRS; so we need to use UTM based CRS here

SPATIAL_EXTENT = {
    'west': 677736,
    'south': 624010,
    'east': 694576,
    'north': 638629,
    'crs': CRS,
=======
TEMPORAL_EXTENT = ["2023-01-01", "2024-01-01"]

# coffee
CRS = "EPSG:32750"
RESOLUTION = 10  # important; the resolution is implicitely tied to the CRS; so we need to use UTM based CRS here

SPATIAL_EXTENT = {
    "west": 818051,
    "south": 9495261,
    "east": 836471,
    "north": 9515181,
    "crs": CRS,
>>>>>>> 1acb2d19
}

MAX_CLOUD_COVER = 75
QUANTILE = 0.85

PATCH_SIZE = 128
OVERLAP_SIZE = 16


JOB_OPTIONS = {
    "driver-memory": "500m",
    "driver-memoryOverhead": "2000m",
    "executor-memory": "2000m",
    "executor-memoryOverhead": "1000m",
    "python-memory": "3000m",
    "max-executors": 10,
    "image-name": "python38",
    "udf-dependency-archives": [
        "https://s3.waw3-1.cloudferro.com/swift/v1/project_dependencies/onnx_dependencies_1.16.3.zip#onnx_deps",
<<<<<<< HEAD
        ]
 }


#TEST SITE 4
#CRS = "EPSG:32629"
#RESOLUTION = 10
#SPATIAL_EXTENT = {
 #   'west': 677736,
#    'south': 624010,
#    'east': 694576,
#    'north': 638629,
#    'crs': EPSG:32629  
#}


#TEST SITE 5
#CRS = "EPSG:32648"
#RESOLUTION = 10
#SPATIAL_EXTENT = {
#    'west': 811494,
#    'south': 1543913,
#    'east': 831624,
#    'north': 1564783,
#    'crs': EPSG:32648,
#}


#TEST SITE 8
#CRS = "EPSG:32750"
#RESOLUTION = 10
#SPATIAL_EXTENT = {
#    'west': 818051,
#    'south': 9495261,
#    'east': 836471,
#    'north': 9515181,
#    'crs': EPSG:32750,
#}
#CONTINENT = "Asia"

#TEST SITE 7
#CRS = "EPSG:32618"
#RESOLUTION = 10
#SPATIAL_EXTENT = {
#    'west': 371673,
#    'south': 192066,
#    'east': 392483,
#    'north': 210946,
#    'crs': EPSG:32618,
#}
=======
    ],
}
>>>>>>> 1acb2d19
<|MERGE_RESOLUTION|>--- conflicted
+++ resolved
@@ -1,4 +1,3 @@
-<<<<<<< HEAD
 TEMPORAL_EXTENT = ['2020-01-01', '2021-01-01'] 
 
 #coffee
@@ -11,20 +10,6 @@
     'east': 694576,
     'north': 638629,
     'crs': CRS,
-=======
-TEMPORAL_EXTENT = ["2023-01-01", "2024-01-01"]
-
-# coffee
-CRS = "EPSG:32750"
-RESOLUTION = 10  # important; the resolution is implicitely tied to the CRS; so we need to use UTM based CRS here
-
-SPATIAL_EXTENT = {
-    "west": 818051,
-    "south": 9495261,
-    "east": 836471,
-    "north": 9515181,
-    "crs": CRS,
->>>>>>> 1acb2d19
 }
 
 MAX_CLOUD_COVER = 75
@@ -43,59 +28,6 @@
     "max-executors": 10,
     "image-name": "python38",
     "udf-dependency-archives": [
-        "https://s3.waw3-1.cloudferro.com/swift/v1/project_dependencies/onnx_dependencies_1.16.3.zip#onnx_deps",
-<<<<<<< HEAD
+        "https://s3.waw3-1.cloudferro.com/swift/v1/project_dependencies/onnx_deps_python311.zip#onnx_deps",
         ]
  }
-
-
-#TEST SITE 4
-#CRS = "EPSG:32629"
-#RESOLUTION = 10
-#SPATIAL_EXTENT = {
- #   'west': 677736,
-#    'south': 624010,
-#    'east': 694576,
-#    'north': 638629,
-#    'crs': EPSG:32629  
-#}
-
-
-#TEST SITE 5
-#CRS = "EPSG:32648"
-#RESOLUTION = 10
-#SPATIAL_EXTENT = {
-#    'west': 811494,
-#    'south': 1543913,
-#    'east': 831624,
-#    'north': 1564783,
-#    'crs': EPSG:32648,
-#}
-
-
-#TEST SITE 8
-#CRS = "EPSG:32750"
-#RESOLUTION = 10
-#SPATIAL_EXTENT = {
-#    'west': 818051,
-#    'south': 9495261,
-#    'east': 836471,
-#    'north': 9515181,
-#    'crs': EPSG:32750,
-#}
-#CONTINENT = "Asia"
-
-#TEST SITE 7
-#CRS = "EPSG:32618"
-#RESOLUTION = 10
-#SPATIAL_EXTENT = {
-#    'west': 371673,
-#    'south': 192066,
-#    'east': 392483,
-#    'north': 210946,
-#    'crs': EPSG:32618,
-#}
-=======
-    ],
-}
->>>>>>> 1acb2d19
