--- conflicted
+++ resolved
@@ -6,12 +6,7 @@
 import tempfile
 import threading
 from typing import Dict, Tuple
-<<<<<<< HEAD
 import logging
-from openeo.metadata import CollectionMetadata
-=======
->>>>>>> 1acb2d19
-
 import numpy as np
 import requests
 import xarray as xr
@@ -187,13 +182,9 @@
     return metadata.rename_labels(dimension="bands", target=output_classes)
 
 
-<<<<<<< HEAD
-def preprocess_image(cube: xr.DataArray) -> Tuple[np.ndarray, Dict[str, xr.DataArray], np.ndarray]:
-=======
 def preprocess_image(
     cube: xr.DataArray,
-) -> Tuple[np.ndarray, Dict[str, xr.Coordinate], np.ndarray]:
->>>>>>> 1acb2d19
+) -> Tuple[np.ndarray, Dict[str, xr.DataArray], np.ndarray]:
     """
     Prepare the input cube for inference:
       - Transpose to (y, x, bands)
@@ -234,13 +225,8 @@
 # TODO
 def postprocess_output(
     pred: np.ndarray,  # Shape: [y, x, bands]
-<<<<<<< HEAD
     coords: Dict[str, xr.DataArray],
-    mask_invalid: np.ndarray  # Shape: [y, x, bands]
-=======
-    coords: Dict[str, xr.Coordinate],
     mask_invalid: np.ndarray,  # Shape: [y, x, bands]
->>>>>>> 1acb2d19
 ) -> xr.DataArray:
     """
     Appends winning class index as new band to predictions:
@@ -313,16 +299,11 @@
 
     logger.info(f"Applying model from STAC: {model_id}")
 
-<<<<<<< HEAD
     # Ensure correct dimension order
     cube = cube.transpose('y', 'x', 'bands', 't')
-=======
-    cube = cube.transpose("y", "x", "bands", "t")
->>>>>>> 1acb2d19
 
     if "t" in cube.dims:
         logger.info("Applying model per timestep via groupby-map.")
-<<<<<<< HEAD
         # Use isel to handle time dimension properly
         def process_timestep(da):
             return apply_model(da, model_id)
@@ -335,9 +316,3 @@
 
 
 
-=======
-        return cube.groupby("t").map(lambda da: apply_model(da, model_id))
-    else:
-        logger.info("Single timestep: applying model once.")
-        return apply_model(cube, model_id)
->>>>>>> 1acb2d19
